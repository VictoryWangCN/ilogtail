package engine

import (
	"context"
	"time"

	"github.com/cucumber/godog"

	"github.com/alibaba/ilogtail/test/config"
	"github.com/alibaba/ilogtail/test/engine/cleanup"
	"github.com/alibaba/ilogtail/test/engine/control"
	"github.com/alibaba/ilogtail/test/engine/setup"
	"github.com/alibaba/ilogtail/test/engine/setup/subscriber"
	"github.com/alibaba/ilogtail/test/engine/trigger"
	"github.com/alibaba/ilogtail/test/engine/verify"
)

func ScenarioInitializer(ctx *godog.ScenarioContext) {
	// Given
	// ------------------------------------------
	ctx.Given(`^\{(\S+)\} environment$`, setup.InitEnv)
	ctx.Given(`^loongcollector depends on containers \{(.*)\}`, setup.SetDockerComposeDependOn)
	ctx.Given(`^loongcollector container mount \{(.*)\} to \{(.*)\}`, setup.MountVolume)
	ctx.Given(`^loongcollector expose port \{(.*)\} to \{(.*)\}`, setup.ExposePort)
	ctx.Given(`^\{(.*)\} local config as below`, control.AddLocalConfig)
	ctx.Given(`^\{(.*)\} http config as below`, control.AddHTTPConfig)
	ctx.Given(`^remove http config \{(.*)\}`, control.RemoveHTTPConfig)
	ctx.Given(`^subcribe data from \{(\S+)\} with config`, subscriber.InitSubscriber)
	ctx.Given(`^mkdir \{(.*)\}`, setup.Mkdir)
	// ------------------------------------------

	// When
	// ------------------------------------------
	ctx.When(`^add k8s label \{(.*)\}`, control.AddLabel)
	ctx.When(`^remove k8s label \{(.*)\}`, control.RemoveLabel)
	ctx.When(`^start docker-compose \{(\S+)\}`, setup.StartDockerComposeEnv)
	ctx.When(`^switch working on deployment \{(.*)\}`, setup.SwitchCurrentWorkingDeployment)
	ctx.When(`^query through \{(.*)\}`, control.SetQuery)
	ctx.When(`^apply yaml \{(.*)\} to k8s`, control.ApplyYaml)
	ctx.When(`^delete yaml \{(.*)\} from k8s`, control.DeleteYaml)

	// generate
	ctx.When(`^begin trigger`, trigger.BeginTrigger)
	ctx.When(`^generate \{(\d+)\} regex logs to file \{(.*)\}, with interval \{(\d+)\}ms$`, trigger.RegexSingle)
	ctx.When(`^generate \{(\d+)\} multiline regex logs to file \{(.*)\}, with interval \{(\d+)\}ms$`, trigger.RegexMultiline)
	ctx.When(`^generate \{(\d+)\} regex gbk logs to file \{(.*)\}, with interval \{(\d+)\}ms$`, trigger.RegexSingleGBK)
	ctx.When(`^generate \{(\d+)\} http logs, with interval \{(\d+)\}ms, url: \{(.*)\}, method: \{(.*)\}, body:`, trigger.HTTP)
	ctx.When(`^generate \{(\d+)\} apsara logs to file \{(.*)\}, with interval \{(\d+)\}ms$`, trigger.Apsara)
	ctx.When(`^generate \{(\d+)\} delimiter logs to file \{(.*)\}, with interval \{(\d+)\}ms, with delimiter \{(.*)\} and quote \{(.*)\}$`, trigger.DelimiterSingle)
	ctx.When(`^generate \{(\d+)\} multiline delimiter logs to file \{(.*)\}, with interval \{(\d+)\}ms, with delimiter \{(.*)\} and quote \{(.*)\}$`, trigger.DelimiterMultiline)
	ctx.When(`^generate \{(\d+)\} json logs to file \{(.*)\}, with interval \{(\d+)\}ms$`, trigger.JSONSingle)
	ctx.When(`^generate \{(\d+)\} multiline json logs to file \{(.*)\}, with interval \{(\d+)\}ms$`, trigger.JSONMultiline)
	ctx.When(`^execute \{(\d+)\} commands to generate file security events on files \{(.*)\}$`, trigger.TrigerFileSecurityEvents)
	// ------------------------------------------

	// Then
	// ------------------------------------------
	// log
	ctx.Then(`^there is \{(\d+)\} logs$`, verify.LogCount)
<<<<<<< HEAD
	ctx.Then(`^there is less than \{(\d+)\} logs$`, verify.LogCountLess)
=======
	ctx.Then(`^there is more than \{(\d+)\} metrics in \{(\d+)\} seconds and the value is greater than \{(\d+)\} and less than \{(\d+)\}$`, verify.MetricCountAndValueCompare)
	ctx.Then(`^there is more than \{(\d+)\} metrics in \{(\d+)\} seconds and the value is \{(\d+)\}$`, verify.MetricCountAndValueEqual)
	ctx.Then(`^there is more than \{(\d+)\} metrics in \{(\d+)\} seconds$`, verify.MetricCount)
>>>>>>> 5a168f85
	ctx.Then(`^there is at least \{(\d+)\} logs$`, verify.LogCountAtLeast)
	ctx.Then(`^there is at least \{(\d+)\} logs with filter key \{(.*)\} value \{(.*)\}$`, verify.LogCountAtLeastWithFilter)
	ctx.Then(`^the log fields match kv`, verify.LogFieldKV)
	ctx.Then(`^the log tags match kv`, verify.TagKV)
	ctx.Then(`^the context of log is valid$`, verify.LogContext)
	ctx.Then(`^the log fields match as below`, verify.LogField)
	ctx.Then(`^the log labels match as below`, verify.LogLabel)
	ctx.Then(`^the logtail log contains \{(\d+)\} times of \{(.*)\}$`, verify.LogtailPluginLog)
	ctx.Then(`^the log is in order$`, verify.LogOrder)

	// metric
	ctx.Then(`^there is more than \{(\d+)\} metrics in \{(\d+)\} seconds$`, verify.MetricCount)

	// other
	ctx.Then(`wait \{(\d+)\} seconds`, func(ctx context.Context, t int) context.Context {
		time.Sleep(time.Duration(t) * time.Second)
		return ctx
	})
	// ------------------------------------------

	ctx.Before(func(ctx context.Context, sc *godog.Scenario) (context.Context, error) {
		config.ParseConfig()
		cleanup.HandleSignal()
		return ctx, nil
	})
	ctx.After(func(ctx context.Context, sc *godog.Scenario, err error) (context.Context, error) {
		cleanup.All()
		return verify.AgentNotCrash(ctx)
	})
}<|MERGE_RESOLUTION|>--- conflicted
+++ resolved
@@ -57,13 +57,10 @@
 	// ------------------------------------------
 	// log
 	ctx.Then(`^there is \{(\d+)\} logs$`, verify.LogCount)
-<<<<<<< HEAD
-	ctx.Then(`^there is less than \{(\d+)\} logs$`, verify.LogCountLess)
-=======
 	ctx.Then(`^there is more than \{(\d+)\} metrics in \{(\d+)\} seconds and the value is greater than \{(\d+)\} and less than \{(\d+)\}$`, verify.MetricCountAndValueCompare)
 	ctx.Then(`^there is more than \{(\d+)\} metrics in \{(\d+)\} seconds and the value is \{(\d+)\}$`, verify.MetricCountAndValueEqual)
 	ctx.Then(`^there is more than \{(\d+)\} metrics in \{(\d+)\} seconds$`, verify.MetricCount)
->>>>>>> 5a168f85
+	ctx.Then(`^there is less than \{(\d+)\} logs$`, verify.LogCountLess)
 	ctx.Then(`^there is at least \{(\d+)\} logs$`, verify.LogCountAtLeast)
 	ctx.Then(`^there is at least \{(\d+)\} logs with filter key \{(.*)\} value \{(.*)\}$`, verify.LogCountAtLeastWithFilter)
 	ctx.Then(`^the log fields match kv`, verify.LogFieldKV)
